<!DOCTYPE html>
<html lang="en">
<head>
    <meta charset="UTF-8">
    <meta name="viewport" content="width=device-width, initial-scale=1.0">
    <title>BlkPages - Find Black-owned Businesses Near You</title>
    <script src="https://cdn.tailwindcss.com"></script>
    <link href="https://fonts.googleapis.com/css2?family=Inter:wght@300;400;500;600;700;800;900&display=swap" rel="stylesheet">
    <link rel="stylesheet" href="https://cdnjs.cloudflare.com/ajax/libs/font-awesome/6.4.0/css/all.min.css">
    <script>
        tailwind.config = {
            theme: {
                extend: {
                    fontFamily: {
                        'inter': ['Inter', 'sans-serif'],
                    },
                    colors: {
                        'charcoal': '#1A1A1A',
                        'charcoal-light': '#2A2A2A',
                        'neon-pink': '#ff6b6b',
                        'neon-purple': '#9c27b0',
                        'neon-blue': '#2196f3',
                        'neon-green': '#4caf50',
                        'text-primary': '#ffffff',
                        'text-secondary': '#e5e5e5',
                        'text-muted': '#b3b3b3',
                    },
                    animation: {
                        'fade-in': 'fadeIn 0.8s ease-in-out',
                        'slide-up': 'slideUp 0.6s ease-out',
                        'glow': 'glow 2s ease-in-out infinite alternate',
                        'pulse-subtle': 'pulseSubtle 3s ease-in-out infinite',
                    },
                    keyframes: {
                        fadeIn: {
                            '0%': { opacity: '0', transform: 'translateY(20px)' },
                            '100%': { opacity: '1', transform: 'translateY(0)' }
                        },
                        slideUp: {
                            '0%': { opacity: '0', transform: 'translateY(30px)' },
                            '100%': { opacity: '1', transform: 'translateY(0)' }
                        },
                        glow: {
                            '0%': { boxShadow: '0 0 20px rgba(255, 107, 107, 0.2)' },
                            '100%': { boxShadow: '0 0 30px rgba(255, 107, 107, 0.4)' }
                        },
                        pulseSubtle: {
                            '0%, 100%': { opacity: '1' },
                            '50%': { opacity: '0.8' }
                        }
                    }
                }
            }
        }
    </script>
    <style>
        body {
            font-family: 'Inter', sans-serif;
            background: linear-gradient(135deg, #2A2A2A 0%, #1A1A1A 50%, #0F0F0F 100%);
            min-height: 100vh;
        }
        
        .hero-bg {
            background-image: url('https://images.unsplash.com/photo-1449824913935-59a10b8d2000?w=1920&h=1080&fit=crop&crop=center&blur=2');
            background-size: cover;
            background-position: center;
            background-attachment: fixed;
        }
        
        .gradient-text {
            background: linear-gradient(135deg, #ff6b6b, #9c27b0, #2196f3, #4caf50);
            background-size: 400% 400%;
            -webkit-background-clip: text;
            -webkit-text-fill-color: transparent;
            background-clip: text;
            animation: gradientShift 3s ease-in-out infinite;
        }
        
        @keyframes gradientShift {
            0%, 100% { background-position: 0% 50%; }
            50% { background-position: 100% 50%; }
        }
        
        .search-glow:focus {
            box-shadow: 0 0 30px rgba(255, 107, 107, 0.6);
            border-color: #ff6b6b;
        }
        
        .category-card {
            transition: all 0.3s ease;
        }
        
        .category-card:hover {
            transform: translateY(-8px);
        }
        
        .business-card {
            transition: all 0.3s ease;
        }
        
        .business-card:hover {
            transform: translateY(-5px);
            box-shadow: 0 20px 40px rgba(0, 0, 0, 0.3);
        }
        
        .fade-in-section {
            opacity: 0;
            transform: translateY(30px);
            transition: all 0.8s ease;
        }
        
        .fade-in-section.visible {
            opacity: 1;
            transform: translateY(0);
        }
        
        /* Ensure navigation buttons are visible */
        #loginBtn, #signupBtn {
            display: inline-block !important;
        }
        
        .animate-scroll {
            animation: scroll 20s linear infinite;
        }
        
        .animate-scroll-banner {
            animation: scroll-banner 15s linear infinite;
        }
        
        @keyframes scroll {
            0% {
                transform: translateX(0);
            }
            100% {
                transform: translateX(-50%);
            }
        }
        
        @keyframes scroll-banner {
            0% {
                transform: translateX(0);
            }
            100% {
                transform: translateX(-50%);
            }
        }
        
        /* FAQ Widget Styles */
        .little-black-book {
            position: fixed;
            bottom: 30px;
            right: 30px;
            z-index: 1000;
            cursor: pointer;
            transition: all 0.3s ease;
        }
        
        .book-icon {
            width: 60px;
            height: 60px;
            background: linear-gradient(135deg, #ff6b6b, #9c27b0);
            border-radius: 50%;
            display: flex;
            align-items: center;
            justify-content: center;
            box-shadow: 0 4px 20px rgba(255, 107, 107, 0.4);
            animation: bookWiggle 3s ease-in-out infinite;
            position: relative;
            overflow: hidden;
        }
        
        .book-icon:hover {
            transform: scale(1.1);
            box-shadow: 0 6px 25px rgba(255, 107, 107, 0.6);
        }
        
        .book-icon i {
            color: white;
            font-size: 24px;
            animation: sparkle 2s ease-in-out infinite;
        }
        
        .book-sparkle {
            position: absolute;
            top: -5px;
            right: -5px;
            width: 12px;
            height: 12px;
            background: #FFD700;
            border-radius: 50%;
            animation: sparkle 1.5s ease-in-out infinite;
        }
        
        @keyframes bookWiggle {
            0%, 100% { transform: rotate(0deg); }
            25% { transform: rotate(-5deg); }
            75% { transform: rotate(5deg); }
        }
        
        @keyframes sparkle {
            0%, 100% { opacity: 1; transform: scale(1); }
            50% { opacity: 0.7; transform: scale(1.2); }
        }
        
        .faq-popup {
            position: fixed;
            bottom: 100px;
            right: 30px;
            width: 350px;
            max-height: 500px;
            background: rgba(0, 0, 0, 0.95);
            backdrop-filter: blur(10px);
            border: 1px solid rgba(255, 107, 107, 0.3);
            border-radius: 15px;
            box-shadow: 0 10px 30px rgba(0, 0, 0, 0.5);
            z-index: 1001;
            display: none;
            animation: slideUp 0.3s ease-out;
        }
        
        .faq-content {
            padding: 20px;
        }
        
        .faq-header {
            display: flex;
            justify-content: space-between;
            align-items: center;
            margin-bottom: 15px;
            padding-bottom: 10px;
            border-bottom: 1px solid rgba(255, 107, 107, 0.3);
        }
        
        .faq-header h3 {
            color: #ff6b6b;
            font-size: 18px;
            font-weight: 600;
        }
        
        .faq-close {
            background: none;
            border: none;
            color: #ffffff;
            font-size: 20px;
            cursor: pointer;
            padding: 5px;
            border-radius: 50%;
            transition: background 0.3s ease;
        }
        
        .faq-close:hover {
            background: rgba(255, 107, 107, 0.2);
        }
        
        .faq-body {
            max-height: 350px;
            overflow-y: auto;
        }
        
        .faq-item {
            margin-bottom: 15px;
            padding: 10px;
            background: rgba(255, 255, 255, 0.05);
            border-radius: 8px;
            border-left: 3px solid #ff6b6b;
        }
        
        .faq-item h4 {
            color: #ffffff;
            font-size: 14px;
            font-weight: 600;
            margin-bottom: 5px;
        }
        
        .faq-item p {
            color: #cccccc;
            font-size: 12px;
            line-height: 1.4;
        }
        
        .faq-footer {
            margin-top: 15px;
            padding-top: 10px;
            border-top: 1px solid rgba(255, 107, 107, 0.3);
            text-align: center;
        }
        
        .faq-link {
            color: #ff6b6b;
            text-decoration: none;
            font-size: 12px;
            font-weight: 500;
            transition: color 0.3s ease;
        }
        
        .faq-link:hover {
            color: #ffffff;
        }
        
        @keyframes slideUp {
            from {
                opacity: 0;
                transform: translateY(20px);
            }
            to {
                opacity: 1;
                transform: translateY(0);
            }
        }
        
        @media (max-width: 768px) {
            .little-black-book {
                bottom: 20px;
                right: 20px;
            }
            
            .faq-popup {
                right: 20px;
                width: 300px;
                bottom: 90px;
            }
        }
    </style>
</head>
<body class="bg-charcoal text-text-primary">
    <!-- Navigation -->
    <nav class="fixed top-0 w-full z-50 bg-charcoal/95 backdrop-blur-md border-b border-white/10">
        <div class="max-w-7xl mx-auto px-4 sm:px-6 lg:px-8">
            <div class="flex justify-between items-center h-16">
                <div class="flex items-center">
<<<<<<< HEAD
                    <a href="index.html" class="text-2xl font-bold text-white hover:text-neon-pink transition-colors duration-300">BlkPages xx</a>
=======
                    <a href="index.html" class="text-2xl font-bold text-white hover:text-neon-pink transition-colors duration-300">BlkPages.</a>
>>>>>>> 4ee883dc
                </div>
                <!-- Desktop Navigation -->
                <div class="hidden lg:flex items-center space-x-8">
                        <div class="flex items-baseline space-x-8">
                            <a href="#home" class="text-text-secondary hover:text-neon-pink transition-colors duration-300 font-medium">Home</a>
                            <a href="search-results.html" class="text-text-secondary hover:text-neon-pink transition-colors duration-300 font-medium">Browse</a>
                            <a href="offers.html" class="text-text-secondary hover:text-neon-pink transition-colors duration-300 font-medium">Offers</a>
                            <a href="blog.html" class="text-text-secondary hover:text-neon-pink transition-colors duration-300 font-medium">Blog</a>
                        </div>
                    <div class="flex items-center space-x-3">
                        <a href="business-register.html" class="px-3 py-2 rounded-full bg-gradient-to-r from-neon-green to-green-500 text-white font-semibold hover:from-green-500 hover:to-green-600 transition-all duration-300 text-sm">
                            <i class="fas fa-plus mr-1"></i>List Business
                        </a>
                        <button id="loginBtn" class="text-white hover:text-neon-pink transition-colors duration-300 text-sm" onclick="toggleLoginModal()">
                            <i class="fas fa-sign-in-alt mr-1"></i>Sign In
                        </button>
                        <button id="signupBtn" class="px-3 py-2 rounded-full bg-gradient-to-r from-neon-pink to-neon-purple text-white font-semibold hover:from-neon-purple hover:to-neon-blue transition-all duration-300 text-sm" onclick="toggleSignupModal()">
                            <i class="fas fa-user-plus mr-1"></i>Sign Up
                        </button>
                        <a href="business-login.html" class="px-3 py-2 rounded-full border border-white/20 text-white font-semibold hover:bg-white/10 transition-all duration-300 text-sm">
                            <i class="fas fa-briefcase mr-1"></i>Business
                        </a>
                        <button id="signOutBtn" class="px-2 py-2 rounded-full border border-red-500/50 text-red-400 hover:bg-red-500/10 transition-all duration-300 hidden" onclick="signOut()" title="Sign Out">
                            <i class="fas fa-door-open"></i>
                        </button>
                    </div>
                </div>
                
                <!-- Mobile Hamburger Menu -->
                <div class="lg:hidden">
                    <button id="mobileMenuBtn" class="text-white hover:text-neon-pink transition-colors duration-300 p-2" onclick="toggleMobileMenu()">
                        <i class="fas fa-bars text-xl"></i>
                    </button>
                </div>
            </div>
            
            <!-- Mobile Menu Dropdown -->
            <div id="mobileMenu" class="lg:hidden hidden bg-dark-grey border-t border-white/10">
                <div class="px-4 py-6 space-y-4">
                    <!-- Navigation Links -->
                        <div class="space-y-3">
                            <a href="#home" class="block text-light-grey hover:text-neon-pink transition-colors duration-300 font-medium py-2" onclick="closeMobileMenu()">Home</a>
                            <a href="search-results.html" class="block text-light-grey hover:text-neon-pink transition-colors duration-300 font-medium py-2" onclick="closeMobileMenu()">Browse</a>
                            <a href="offers.html" class="block text-light-grey hover:text-neon-pink transition-colors duration-300 font-medium py-2" onclick="closeMobileMenu()">Offers</a>
                            <a href="blog.html" class="block text-light-grey hover:text-neon-pink transition-colors duration-300 font-medium py-2" onclick="closeMobileMenu()">Blog</a>
                        </div>
                    
                    <!-- Action Buttons -->
                    <div class="pt-4 border-t border-white/10 space-y-3">
                        <a href="business-register.html" class="block w-full py-3 rounded-xl bg-gradient-to-r from-neon-green to-green-500 text-white font-semibold hover:from-green-500 hover:to-green-600 transition-all duration-300 text-center" onclick="closeMobileMenu()">
                            <i class="fas fa-plus mr-2"></i>List Your Business
                        </a>
                        <button class="block w-full py-3 rounded-xl border border-white/20 text-white font-semibold hover:bg-white/10 transition-all duration-300 text-center" onclick="toggleLoginModal(); closeMobileMenu();">
                            <i class="fas fa-sign-in-alt mr-2"></i>Sign In
                        </button>
                        <button class="block w-full py-3 rounded-xl bg-gradient-to-r from-neon-pink to-neon-purple text-white font-semibold hover:from-neon-purple hover:to-neon-blue transition-all duration-300 text-center" onclick="toggleSignupModal(); closeMobileMenu();">
                            <i class="fas fa-user-plus mr-2"></i>Sign Up
                        </button>
                        <a href="business-login.html" class="block w-full py-3 rounded-xl border border-white/20 text-white font-semibold hover:bg-white/10 transition-all duration-300 text-center" onclick="closeMobileMenu()">
                            <i class="fas fa-briefcase mr-2"></i>Business Login
                        </a>
                        <button id="mobileSignOutBtn" class="block w-full py-3 rounded-xl border border-red-500/50 text-red-400 hover:bg-red-500/10 transition-all duration-300 text-center hidden" onclick="signOut(); closeMobileMenu();">
                            <i class="fas fa-door-open mr-2"></i>Sign Out
                        </button>
                    </div>
                </div>
            </div>
        </div>
    </nav>


    <!-- Hero Section -->
    <section id="home" class="hero-bg relative min-h-screen flex items-center justify-center">
        <div class="absolute inset-0 bg-charcoal/70"></div>
        <div class="relative z-10 text-center px-4 sm:px-6 lg:px-8 max-w-4xl mx-auto">
            <h1 class="text-5xl sm:text-6xl lg:text-7xl font-bold mb-6 text-white animate-fade-in">
<<<<<<< HEAD
                BlkPages xx
=======
                BlkPages.
>>>>>>> 4ee883dc
            </h1>
            <p class="text-lg sm:text-xl lg:text-2xl font-medium mb-12 text-text-secondary animate-slide-up">
                Find Black-owned Businesses Near You
            </p>
            
            <!-- Search Bar -->
            <div class="max-w-6xl mx-auto animate-slide-up px-4">
                <form class="relative" onsubmit="handleSearch(event)">
                    <!-- Mobile Layout (Stacked) -->
                    <div class="block md:hidden space-y-3">
                        <input 
                            type="text" 
                            placeholder="What are you looking for?" 
                            class="w-full px-4 py-2.5 rounded-xl bg-charcoal-light/80 backdrop-blur-md border border-white/20 text-text-primary placeholder-text-muted focus:outline-none focus:border-neon-pink focus:ring-2 focus:ring-neon-pink/20 transition-all duration-300 text-base"
                            required
                        >
                        <input 
                            type="text" 
                            placeholder="Location" 
                            class="w-full px-4 py-2.5 rounded-xl bg-charcoal-light/80 backdrop-blur-md border border-white/20 text-text-primary placeholder-text-muted focus:outline-none focus:border-neon-pink focus:ring-2 focus:ring-neon-pink/20 transition-all duration-300 text-base"
                            required
                        >
                        <div class="flex gap-2">
                            <button 
                                type="submit"
                                class="flex-1 px-4 py-2.5 rounded-xl bg-gradient-to-r from-neon-pink to-neon-purple text-white font-semibold hover:from-neon-purple hover:to-neon-blue transition-all duration-300 text-base"
                            >
                                <i class="fas fa-search mr-2"></i>Search
                            </button>
                            <button 
                                type="button"
                                onclick="findNearMe()"
                                class="px-4 py-2.5 rounded-xl border border-white/20 text-text-primary font-semibold hover:bg-white/10 hover:border-neon-pink/50 transition-all duration-300 text-base"
                            >
                                <i class="fas fa-map-marker-alt"></i>
                            </button>
                        </div>
                    </div>
                    
                    <!-- Desktop Layout (Horizontal) -->
                    <div class="hidden md:grid md:grid-cols-12 gap-3">
                        <div class="col-span-5">
                            <input 
                                type="text" 
                                placeholder="Search for services, businesses..." 
                                class="w-full px-4 py-2.5 rounded-xl bg-charcoal-light/80 backdrop-blur-md border border-white/20 text-text-primary placeholder-text-muted focus:outline-none focus:border-neon-pink focus:ring-2 focus:ring-neon-pink/20 transition-all duration-300 text-base"
                                required
                            >
                        </div>
                        <div class="col-span-3">
                            <input 
                                type="text" 
                                placeholder="City, Area, Postcode" 
                                class="w-full px-4 py-2.5 rounded-xl bg-charcoal-light/80 backdrop-blur-md border border-white/20 text-text-primary placeholder-text-muted focus:outline-none focus:border-neon-pink focus:ring-2 focus:ring-neon-pink/20 transition-all duration-300 text-base"
                                required
                            >
                        </div>
                        <div class="col-span-2">
                            <button 
                                type="submit"
                                class="w-full px-4 py-2.5 rounded-xl bg-gradient-to-r from-neon-pink to-neon-purple text-white font-semibold hover:from-neon-purple hover:to-neon-blue transition-all duration-300 text-base"
                            >
                                <i class="fas fa-search mr-2"></i>Search
                            </button>
                        </div>
                        <div class="col-span-2">
                            <button 
                                type="button"
                                onclick="findNearMe()"
                                class="w-full px-4 py-2.5 rounded-xl border border-white/20 text-text-primary font-semibold hover:bg-white/10 hover:border-neon-pink/50 transition-all duration-300 text-base"
                            >
                                <i class="fas fa-map-marker-alt mr-2"></i>Near Me
                            </button>
                        </div>
                    </div>
                </form>
                
                <!-- Subtle Booking Hint -->
                <div class="mt-6 text-center">
                    <p class="text-white/70 text-sm flex items-center justify-center space-x-2">
                        <i class="fas fa-calendar-check text-neon-blue"></i>
                        <span>Book appointments directly online</span>
                        <span class="text-white/50">•</span>
                        <span>No phone calls needed</span>
                    </p>
                </div>
            </div>
        </div>
    </section>

    <!-- Continue Your Search Section -->
    <section id="continue-search" class="py-4 bg-black/80 backdrop-blur-sm fade-in-section" style="display: none;">
        <div class="max-w-2xl mx-auto px-4 sm:px-6 lg:px-8">
            <div class="text-center mb-4">
                <h2 class="text-lg sm:text-xl font-bold mb-2 gradient-text">Continue Your Search</h2>
                <p class="text-sm text-white/70">Pick up where you left off</p>
            </div>
            
            <div id="recent-searches" class="grid grid-cols-1 md:grid-cols-2 gap-3">
                <!-- Recent searches will be populated here -->
            </div>
        </div>
    </section>

    <!-- Business Listing Popup -->
    <div id="businessPopup" class="fixed inset-0 bg-black/60 backdrop-blur-sm z-50 hidden">
        <div class="flex items-center justify-center min-h-screen p-4">
            <div class="bg-dark-grey/95 backdrop-blur-md rounded-2xl p-8 max-w-lg w-full border border-neon-pink/30 shadow-2xl shadow-neon-pink/20">
                <div class="flex justify-between items-center mb-6">
                    <h3 class="text-2xl font-bold gradient-text">List Your Business</h3>
                    <button onclick="toggleBusinessPopup()" class="text-white/70 hover:text-white hover:bg-white/10 rounded-full p-2 transition-all duration-300">
                        <i class="fas fa-times text-xl"></i>
                    </button>
                </div>
                <div class="text-center">
                    <div class="w-20 h-20 mx-auto mb-6 rounded-full bg-gradient-to-r from-neon-pink to-neon-purple flex items-center justify-center animate-pulse">
                        <i class="fas fa-store text-3xl text-white"></i>
                    </div>
                    <h4 class="text-xl font-semibold text-white mb-4">Own a Hair or Beauty Business?</h4>
                    <p class="text-light-grey mb-6">Join BlkPages today and connect with customers in your area. List your business with us and grow your client base.</p>
                    <div class="space-y-3">
                        <a href="business-register.html" class="block w-full py-3 rounded-lg bg-gradient-to-r from-neon-pink to-neon-purple text-white font-semibold hover:from-neon-purple hover:to-neon-blue transition-all duration-300 text-center neon-glow transform hover:scale-105">
                            <i class="fas fa-plus mr-2"></i>List Your Business
                        </a>
                        <a href="why-list-with-us.html" class="block w-full py-3 rounded-lg border border-white/20 text-white font-semibold hover:bg-white/10 transition-all duration-300 text-center">
                            <i class="fas fa-info-circle mr-2"></i>Learn More
                        </a>
                    </div>
                    <p class="text-sm text-light-grey mt-4">
                        <i class="fas fa-star text-neon-pink mr-1"></i>
                        Join 500+ businesses already on BlkPages
                    </p>
                </div>
            </div>
        </div>
    </div>

    <!-- Categories Section -->
    <section id="categories" class="py-20 bg-charcoal fade-in-section">
        <div class="max-w-7xl mx-auto px-4 sm:px-6 lg:px-8">
            <div class="text-center mb-16">
                <h2 class="text-4xl sm:text-5xl font-bold mb-4 text-white font-poppins">Browse Categories</h2>
                <p class="text-xl text-light-grey">Discover businesses by category</p>
            </div>
            
            <div class="grid grid-cols-1 sm:grid-cols-2 lg:grid-cols-4 gap-8">
                <!-- Hair Category -->
                <a href="hair-businesses.html" class="card-hover bg-dark-grey rounded-2xl p-8 text-center border border-white/10 hover:border-neon-pink/50 hover:shadow-2xl hover:shadow-neon-pink/20 transition-all duration-300 group">
                    <div class="w-20 h-20 mx-auto mb-6 rounded-full bg-gradient-to-r from-neon-pink to-pink-500 flex items-center justify-center group-hover:scale-110 transition-transform duration-300">
                        <i class="fas fa-cut text-3xl text-white"></i>
                    </div>
                    <h3 class="text-2xl font-bold mb-4 text-white font-poppins">Hair</h3>
                    <p class="text-light-grey leading-relaxed">Professional hair styling, cutting, and coloring services</p>
                </a>

                <!-- Beauty Category -->
                <a href="beauty-businesses.html" class="card-hover bg-dark-grey rounded-2xl p-8 text-center border border-white/10 hover:border-neon-green/50 hover:shadow-2xl hover:shadow-neon-green/20 transition-all duration-300 group">
                    <div class="w-20 h-20 mx-auto mb-6 rounded-full bg-gradient-to-r from-neon-green to-green-500 flex items-center justify-center group-hover:scale-110 transition-transform duration-300">
                        <i class="fas fa-spa text-3xl text-white"></i>
                    </div>
                    <h3 class="text-2xl font-bold mb-4 text-white font-poppins">Beauty</h3>
                    <p class="text-light-grey leading-relaxed">Makeup, skincare, and beauty treatments</p>
                </a>

                <!-- Barbers Category -->
                <a href="barber-businesses.html" class="card-hover bg-dark-grey rounded-2xl p-8 text-center border border-white/10 hover:border-neon-blue/50 hover:shadow-2xl hover:shadow-neon-blue/20 transition-all duration-300 group">
                    <div class="w-20 h-20 mx-auto mb-6 rounded-full bg-gradient-to-r from-neon-blue to-blue-500 flex items-center justify-center group-hover:scale-110 transition-transform duration-300">
                        <i class="fas fa-cut text-3xl text-white"></i>
                    </div>
                    <h3 class="text-2xl font-bold mb-4 text-white font-poppins">Barbers</h3>
                    <p class="text-light-grey leading-relaxed">Traditional and modern barbering services</p>
                </a>

                <!-- Nails Category -->
                <a href="nail-businesses.html" class="card-hover bg-dark-grey rounded-2xl p-8 text-center border border-white/10 hover:border-neon-purple/50 hover:shadow-2xl hover:shadow-neon-purple/20 transition-all duration-300 group">
                    <div class="w-20 h-20 mx-auto mb-6 rounded-full bg-gradient-to-r from-neon-purple to-purple-500 flex items-center justify-center group-hover:scale-110 transition-transform duration-300">
                        <i class="fas fa-hand-paper text-3xl text-white"></i>
                    </div>
                    <h3 class="text-2xl font-bold mb-4 text-white font-poppins">Nails</h3>
                    <p class="text-light-grey leading-relaxed">Manicures, pedicures, and nail art services</p>
                </a>
            </div>
        </div>
    </section>

    <!-- Featured Businesses Moving Banner -->
    <section id="featured" class="py-20 bg-charcoal fade-in-section">
        <div class="max-w-7xl mx-auto px-4 sm:px-6 lg:px-8">
            <div class="text-center mb-16">
                <h2 class="text-4xl sm:text-5xl font-bold mb-4 text-white font-poppins">Featured Businesses</h2>
                <p class="text-xl text-light-grey">Discover top-rated Black-owned businesses</p>
            </div>
            
            <div class="relative overflow-hidden">
                <div class="flex animate-scroll">
                    <!-- Business 1 -->
                    <a href="business-royal-hair.html" class="flex-shrink-0 mx-4 bg-dark-grey rounded-2xl overflow-hidden border border-white/10 hover:border-neon-pink/50 min-w-[320px] transition-all duration-300 card-hover">
                        <img src="https://images.unsplash.com/photo-1560066984-138dadb4c035?w=400&h=200&fit=crop&crop=center" alt="Royal Hair Studio" class="w-full h-36 object-cover">
                        <div class="p-6">
                            <div class="flex items-center justify-between mb-4">
                                <h3 class="text-xl font-bold text-white font-poppins">Royal Hair Studio</h3>
                                <span class="px-3 py-1 rounded-full text-sm font-medium bg-neon-pink/20 text-neon-pink border border-neon-pink/30">
                                    Hair
                                </span>
                            </div>
                            <p class="text-sm text-light-grey mb-4 leading-relaxed">Professional hair styling and cutting services with over 10 years of experience</p>
                            <div class="flex items-center text-yellow-400 mb-3">
                                <i class="fas fa-star text-sm"></i>
                                <i class="fas fa-star text-sm"></i>
                                <i class="fas fa-star text-sm"></i>
                                <i class="fas fa-star text-sm"></i>
                                <i class="fas fa-star text-sm"></i>
                                <span class="ml-2 text-sm text-light-grey">4.9 (127 reviews)</span>
                            </div>
                            <button class="w-full py-2 rounded-xl bg-gradient-to-r from-neon-pink to-neon-purple text-white font-semibold hover:from-neon-purple hover:to-neon-blue transition-all duration-300 neon-glow">
                                View Profile
                            </button>
                        </div>
                    </a>
                    
                    <!-- Business 2 -->
                    <a href="business-elite-beauty.html" class="flex-shrink-0 mx-4 bg-dark-grey rounded-2xl overflow-hidden border border-white/10 hover:border-neon-green/50 min-w-[320px] transition-all duration-300 card-hover">
                        <img src="https://images.unsplash.com/photo-1522337360788-8b13dee7a37e?w=400&h=200&fit=crop&crop=center" alt="Elite Beauty Lounge" class="w-full h-36 object-cover">
                        <div class="p-6">
                            <div class="flex items-center justify-between mb-4">
                                <h3 class="text-xl font-bold text-white font-poppins">Elite Beauty Lounge</h3>
                                <span class="px-3 py-1 rounded-full text-sm font-medium bg-neon-green/20 text-neon-green border border-neon-green/30">
                                    Beauty
                                </span>
                            </div>
                            <p class="text-sm text-light-grey mb-4 leading-relaxed">Luxury beauty treatments and skincare services specializing in melanin-rich skin care</p>
                            <div class="flex items-center text-yellow-400 mb-3">
                                <i class="fas fa-star text-sm"></i>
                                <i class="fas fa-star text-sm"></i>
                                <i class="fas fa-star text-sm"></i>
                                <i class="fas fa-star text-sm"></i>
                                <i class="fas fa-star text-sm"></i>
                                <span class="ml-2 text-sm text-light-grey">4.8 (89 reviews)</span>
                            </div>
                            <button class="w-full py-2 rounded-xl bg-gradient-to-r from-neon-green to-green-500 text-white font-semibold hover:from-green-500 hover:to-neon-green transition-all duration-300 neon-glow">
                                Book Now
                            </button>
                        </div>
                    </a>
                    
                    <!-- Business 3 -->
                    <a href="business-golden-touch.html" class="flex-shrink-0 mx-4 bg-dark-grey rounded-2xl overflow-hidden border border-white/10 hover:border-neon-blue/50 min-w-[320px] transition-all duration-300 card-hover">
                        <img src="https://images.unsplash.com/photo-1585747860715-2ba37e788b70?w=400&h=200&fit=crop&crop=center" alt="Golden Touch Barbershop" class="w-full h-36 object-cover">
                        <div class="p-6">
                            <div class="flex items-center justify-between mb-4">
                                <h3 class="text-xl font-bold text-white font-poppins">Golden Touch Barbershop</h3>
                                <span class="px-3 py-1 rounded-full text-sm font-medium bg-neon-blue/20 text-neon-blue border border-neon-blue/30">
                                    Barbers
                                </span>
                            </div>
                            <p class="text-sm text-light-grey mb-4 leading-relaxed">Traditional and modern barbering services with a focus on precision cuts</p>
                            <div class="flex items-center text-yellow-400 mb-3">
                                <i class="fas fa-star text-sm"></i>
                                <i class="fas fa-star text-sm"></i>
                                <i class="fas fa-star text-sm"></i>
                                <i class="fas fa-star text-sm"></i>
                                <i class="fas fa-star text-sm"></i>
                                <span class="ml-2 text-sm text-light-grey">4.7 (156 reviews)</span>
                            </div>
                            <button class="w-full py-2 rounded-xl bg-gradient-to-r from-neon-blue to-blue-500 text-white font-semibold hover:from-blue-500 hover:to-neon-blue transition-all duration-300 neon-glow">
                                View Profile
                            </button>
                        </div>
                    </a>
                    
                    <!-- Duplicate for seamless loop -->
                    <div class="flex-shrink-0 mx-4 bg-white/5 backdrop-blur-md rounded-2xl overflow-hidden border border-white/10 hover:border-neon-pink/50 min-w-[300px]">
                        <img src="https://images.unsplash.com/photo-1560066984-138dadb4c035?w=400&h=200&fit=crop&crop=center" alt="Royal Hair Studio" class="w-full h-32 object-cover">
                        <div class="p-4">
                            <div class="flex items-center mb-3">
                                <div class="w-10 h-10 rounded-full bg-gradient-to-r from-neon-pink to-pink-500 flex items-center justify-center mr-3">
                                    <i class="fas fa-cut text-white"></i>
                                </div>
                                <div>
                                    <h3 class="text-lg font-bold text-white">Royal Hair Studio</h3>
                                    <span class="text-xs opacity-90">Hair</span>
                                </div>
                            </div>
                            <p class="text-xs opacity-90 mb-3">Professional hair styling and cutting services</p>
                            <div class="flex items-center text-yellow-300 mb-2">
                                <i class="fas fa-star text-xs"></i>
                                <i class="fas fa-star text-xs"></i>
                                <i class="fas fa-star text-xs"></i>
                                <i class="fas fa-star text-xs"></i>
                                <i class="fas fa-star text-xs"></i>
                                <span class="ml-2 text-xs">4.9 (127)</span>
                            </div>
                            <div class="text-xs text-white/60 italic">
                                "Amazing service! My hair looks fantastic." - Sarah J.
                            </div>
                        </div>
                    </div>
                    
                    <div class="flex-shrink-0 mx-4 bg-white/5 backdrop-blur-md rounded-2xl overflow-hidden border border-white/10 hover:border-neon-green/50 min-w-[300px]">
                        <img src="https://images.unsplash.com/photo-1522337360788-8b13dee7a37e?w=400&h=200&fit=crop&crop=center" alt="Elite Beauty Lounge" class="w-full h-32 object-cover">
                        <div class="p-4">
                            <div class="flex items-center mb-3">
                                <div class="w-10 h-10 rounded-full bg-gradient-to-r from-neon-green to-green-500 flex items-center justify-center mr-3">
                                    <i class="fas fa-spa text-white"></i>
                                </div>
                                <div>
                                    <h3 class="text-lg font-bold text-white">Elite Beauty Lounge</h3>
                                    <span class="text-xs opacity-90">Beauty</span>
                                </div>
                            </div>
                            <p class="text-xs opacity-90 mb-3">Luxury beauty treatments and skincare services</p>
                            <div class="flex items-center text-yellow-300 mb-2">
                                <i class="fas fa-star text-xs"></i>
                                <i class="fas fa-star text-xs"></i>
                                <i class="fas fa-star text-xs"></i>
                                <i class="fas fa-star text-xs"></i>
                                <i class="fas fa-star text-xs"></i>
                                <span class="ml-2 text-xs">4.8 (89)</span>
                            </div>
                            <div class="text-xs text-white/60 italic">
                                "Best beauty treatment I've ever had!" - Lisa M.
                            </div>
                        </div>
                    </div>
                    
                    <div class="flex-shrink-0 mx-4 bg-white/5 backdrop-blur-md rounded-2xl overflow-hidden border border-white/10 hover:border-neon-blue/50 min-w-[300px]">
                        <img src="https://images.unsplash.com/photo-1585747860715-2ba37e788b70?w=400&h=200&fit=crop&crop=center" alt="Golden Touch Barbershop" class="w-full h-32 object-cover">
                        <div class="p-4">
                            <div class="flex items-center mb-3">
                                <div class="w-10 h-10 rounded-full bg-gradient-to-r from-neon-blue to-blue-500 flex items-center justify-center mr-3">
                                    <i class="fas fa-cut text-white"></i>
                                </div>
                                <div>
                                    <h3 class="text-lg font-bold text-white">Golden Touch Barbershop</h3>
                                    <span class="text-xs opacity-90">Hair</span>
                                </div>
                            </div>
                            <p class="text-xs opacity-90 mb-3">Traditional and modern barbering services</p>
                            <div class="flex items-center text-yellow-300 mb-2">
                                <i class="fas fa-star text-xs"></i>
                                <i class="fas fa-star text-xs"></i>
                                <i class="fas fa-star text-xs"></i>
                                <i class="fas fa-star text-xs"></i>
                                <i class="fas fa-star text-xs"></i>
                                <span class="ml-2 text-xs">4.7 (156)</span>
                            </div>
                            <div class="text-xs text-white/60 italic">
                                "Perfect cut every time!" - Mike B.
                            </div>
                        </div>
                    </div>
                </div>
            </div>
        </div>
    </section>

    <!-- Get Started Today Section -->
    <section id="get-started" class="py-20 bg-charcoal fade-in-section my-8 mx-4 rounded-2xl border border-white/10">
        <div class="max-w-7xl mx-auto px-4 sm:px-6 lg:px-8 text-center">
            <h2 class="text-4xl sm:text-5xl font-bold mb-8 text-text-primary">Get Started Today</h2>
            <p class="text-xl text-text-secondary mb-12 max-w-2xl mx-auto">
                Join thousands of customers who have discovered amazing Black-owned businesses through BlkPages.
            </p>
            <div class="flex flex-col sm:flex-row gap-4 justify-center">
                <a href="why-list-with-us.html" class="px-8 py-4 rounded-full bg-gradient-to-r from-neon-pink to-neon-purple text-white font-semibold hover:from-neon-purple hover:to-neon-blue transition-all duration-300 transform hover:scale-105 text-center">
                    Why List with Us?
                </a>
                <a href="business-register.html" class="px-8 py-4 rounded-full border border-white/20 text-white font-semibold hover:bg-white/10 transition-all duration-300 text-center">
                    List Your Business
                </a>
            </div>
        </div>
    </section>

    <!-- Login Modal -->
    <div id="loginModal" class="fixed inset-0 bg-black/50 backdrop-blur-sm z-50 hidden">
        <div class="flex items-center justify-center min-h-screen p-4">
            <div class="bg-black/90 backdrop-blur-md rounded-2xl p-8 max-w-md w-full border border-white/10">
                <div class="flex justify-between items-center mb-6">
                    <h3 class="text-2xl font-bold gradient-text">Login</h3>
                    <button onclick="toggleLoginModal()" class="text-white/70 hover:text-white">
                        <i class="fas fa-times text-xl"></i>
                    </button>
                </div>
                <form id="loginForm" onsubmit="handleLogin(event)">
                    <div class="mb-4">
                        <label class="block text-white/70 mb-2">Email</label>
                        <input type="email" required class="w-full px-4 py-3 rounded-lg bg-white/10 border border-white/20 text-white placeholder-white/50 focus:outline-none focus:border-neon-pink" placeholder="customer@example.com">
                    </div>
                    <div class="mb-6">
                        <label class="block text-white/70 mb-2">Password</label>
                        <input type="password" required class="w-full px-4 py-3 rounded-lg bg-white/10 border border-white/20 text-white placeholder-white/50 focus:outline-none focus:border-neon-pink" placeholder="password123">
                    </div>
                    <button type="submit" class="w-full py-3 rounded-lg bg-gradient-to-r from-neon-pink to-neon-purple text-white font-semibold hover:from-neon-purple hover:to-neon-blue transition-all duration-300">
                        Login
                    </button>
                </form>
                
                <!-- Demo Credentials -->
                <div class="mt-4 p-4 bg-white/5 rounded-lg border border-white/10">
                    <h4 class="text-white font-semibold mb-2">Demo Credentials:</h4>
                    <p class="text-white/70 text-sm mb-1">Email: customer@example.com</p>
                    <p class="text-white/70 text-sm mb-2">Password: password123</p>
                    <div class="flex space-x-2">
                        <button type="button" onclick="fillDemoCredentials()" class="text-neon-pink hover:underline text-sm">
                            Use Demo Credentials
                        </button>
                        <button type="button" onclick="testRedirect()" class="text-neon-green hover:underline text-sm">
                            Test Direct Link
                        </button>
                    </div>
                </div>
                <p class="text-center text-white/70 mt-4">
                    Don't have an account? 
                    <button onclick="toggleSignupModal(); toggleLoginModal();" class="text-neon-pink hover:underline">Sign up</button>
                </p>
            </div>
        </div>
    </div>

    <!-- Signup Modal -->
    <div id="signupModal" class="fixed inset-0 bg-black/50 backdrop-blur-sm z-50 hidden">
        <div class="flex items-center justify-center min-h-screen p-4">
            <div class="bg-black/90 backdrop-blur-md rounded-2xl p-8 max-w-md w-full border border-white/10">
                <div class="flex justify-between items-center mb-6">
                    <h3 class="text-2xl font-bold gradient-text">Sign Up</h3>
                    <button onclick="toggleSignupModal()" class="text-white/70 hover:text-white">
                        <i class="fas fa-times text-xl"></i>
                    </button>
                </div>
                <form id="signupForm" onsubmit="handleSignup(event)">
                    <div class="mb-4">
                        <label class="block text-white/70 mb-2">Full Name</label>
                        <input type="text" required class="w-full px-4 py-3 rounded-lg bg-white/10 border border-white/20 text-white placeholder-white/50 focus:outline-none focus:border-neon-pink">
                    </div>
                    <div class="mb-4">
                        <label class="block text-white/70 mb-2">Email</label>
                        <input type="email" required class="w-full px-4 py-3 rounded-lg bg-white/10 border border-white/20 text-white placeholder-white/50 focus:outline-none focus:border-neon-pink">
                    </div>
                    <div class="mb-6">
                        <label class="block text-white/70 mb-2">Password</label>
                        <input type="password" required class="w-full px-4 py-3 rounded-lg bg-white/10 border border-white/20 text-white placeholder-white/50 focus:outline-none focus:border-neon-pink">
                    </div>
                    <button type="submit" class="w-full py-3 rounded-lg bg-gradient-to-r from-neon-pink to-neon-purple text-white font-semibold hover:from-neon-purple hover:to-neon-blue transition-all duration-300">
                        Sign Up
                    </button>
                </form>
                <p class="text-center text-white/70 mt-4">
                    Already have an account? 
                    <button onclick="toggleLoginModal(); toggleSignupModal();" class="text-neon-pink hover:underline">Login</button>
                </p>
            </div>
        </div>
    </div>

    <!-- Footer -->
    <footer class="bg-charcoal/90 backdrop-blur-md border-t border-white/10 py-12">
        <div class="max-w-7xl mx-auto px-4 sm:px-6 lg:px-8">
            <div class="text-center">
<<<<<<< HEAD
                <span class="text-2xl font-bold text-text-primary mb-4 block">BlkPages xx</span>
=======
                <span class="text-2xl font-bold text-text-primary mb-4 block">BlkPages.</span>
>>>>>>> 4ee883dc
                <p class="text-text-secondary mb-8">Supporting Black-owned businesses, one search at a time.</p>
                <div class="flex justify-center space-x-8 text-text-secondary mb-6">
                    <a href="about.html" class="hover:text-neon-pink transition-colors font-medium">About</a>
                    <a href="contact.html" class="hover:text-neon-pink transition-colors font-medium">Contact</a>
                    <a href="privacy.html" class="hover:text-neon-pink transition-colors font-medium">Privacy</a>
                    <a href="terms.html" class="hover:text-neon-pink transition-colors font-medium">Terms</a>
                </div>
                <div class="max-w-4xl mx-auto mb-6">
                    <p class="text-xs text-text-muted leading-relaxed">
                        <strong>Disclaimer:</strong> BlkPages is a third-party directory and booking facilitator. Each business listed on our platform is an independent provider and is solely responsible for its own services, pricing, availability, and cancellation or refund policies. By booking through BlkPages, you agree that any cancellations, changes, or disputes must be resolved directly with the business.
                    </p>
                </div>
                <p class="text-text-muted">&copy; 2025 BlkPages. All rights reserved.</p>
            </div>
        </div>
    </footer>

    <!-- The Little Black Book FAQ Widget -->
    <div id="littleBlackBook" class="little-black-book" onclick="toggleFAQ()">
        <div class="book-icon">
            <i class="fas fa-book"></i>
            <div class="book-sparkle"></div>
        </div>
    </div>

    <!-- FAQ Popup -->
    <div id="faqPopup" class="faq-popup">
        <div class="faq-content">
            <div class="faq-header">
                <h3>The Little Black Book</h3>
                <button class="faq-close" onclick="toggleFAQ()">
                    <i class="fas fa-times"></i>
                </button>
            </div>
            <div class="faq-body">
                <div class="faq-item">
                    <h4>How do I search for businesses?</h4>
                    <p>Use the search bar at the top of the page to find businesses by name, service, or location.</p>
                </div>
                <div class="faq-item">
                    <h4>Can I save my searches?</h4>
                    <p>Yes! Create an account to save your searches and access them later.</p>
                </div>
                <div class="faq-item">
                    <h4>How do I list my business?</h4>
                    <p>Click "List Your Business" to register and create your business profile.</p>
                </div>
                <div class="faq-item">
                    <h4>Are there different business categories?</h4>
                    <p>We focus on Hair and Beauty services, with plans to expand to more categories.</p>
                </div>
                <div class="faq-item">
                    <h4>How do I contact a business?</h4>
                    <p>Each business profile shows contact information and booking options.</p>
                </div>
            </div>
            <div class="faq-footer">
                <a href="faq.html" class="faq-link">View Full FAQ →</a>
            </div>
        </div>
    </div>

    <!-- Login Modal -->
    <div id="loginModal" class="fixed inset-0 bg-black/50 backdrop-blur-sm z-50 hidden">
        <div class="flex items-center justify-center min-h-screen p-4">
            <div class="bg-dark-grey/95 backdrop-blur-md rounded-2xl p-8 max-w-md w-full border border-white/10">
                <div class="flex justify-between items-center mb-6">
                    <h3 class="text-2xl font-bold gradient-text">Login</h3>
                    <button onclick="toggleLoginModal()" class="text-white/70 hover:text-white">
                        <i class="fas fa-times text-xl"></i>
                    </button>
                </div>
                <form id="loginForm" onsubmit="handleLogin(event)">
                    <div class="mb-4">
                        <label class="block text-white/70 mb-2">Email</label>
                        <input type="email" required class="w-full px-4 py-3 rounded-lg bg-white/10 border border-white/20 text-white placeholder-white/50 focus:outline-none focus:border-neon-pink" placeholder="customer@example.com">
                    </div>
                    <div class="mb-6">
                        <label class="block text-white/70 mb-2">Password</label>
                        <input type="password" required class="w-full px-4 py-3 rounded-lg bg-white/10 border border-white/20 text-white placeholder-white/50 focus:outline-none focus:border-neon-pink" placeholder="password123">
                    </div>
                    <button type="submit" class="w-full py-3 rounded-lg bg-gradient-to-r from-neon-pink to-neon-purple text-white font-semibold hover:from-neon-purple hover:to-neon-blue transition-all duration-300">
                        Login
                    </button>
                </form>
                
                <!-- Demo Credentials -->
                <div class="mt-4 p-4 bg-white/5 rounded-lg border border-white/10">
                    <h4 class="text-white font-semibold mb-2">Demo Credentials:</h4>
                    <p class="text-white/70 text-sm mb-1">Email: customer@example.com</p>
                    <p class="text-white/70 text-sm mb-2">Password: password123</p>
                    <div class="flex space-x-2">
                        <button type="button" onclick="fillDemoCredentials()" class="text-neon-pink hover:underline text-sm">
                            Use Demo Credentials
                        </button>
                        <button type="button" onclick="testRedirect()" class="text-neon-green hover:underline text-sm">
                            Test Direct Link
                        </button>
                    </div>
                </div>
                <p class="text-center text-white/70 mt-4">
                    Don't have an account? 
                    <button onclick="toggleSignupModal(); toggleLoginModal();" class="text-neon-pink hover:underline">Sign up</button>
                </p>
            </div>
        </div>
    </div>

    <!-- Signup Modal -->
    <div id="signupModal" class="fixed inset-0 bg-black/50 backdrop-blur-sm z-50 hidden">
        <div class="flex items-center justify-center min-h-screen p-4">
            <div class="bg-dark-grey/95 backdrop-blur-md rounded-2xl p-8 max-w-md w-full border border-white/10">
                <div class="flex justify-between items-center mb-6">
                    <h3 class="text-2xl font-bold gradient-text">Sign Up</h3>
                    <button onclick="toggleSignupModal()" class="text-white/70 hover:text-white">
                        <i class="fas fa-times text-xl"></i>
                    </button>
                </div>
                <form id="signupForm" onsubmit="handleSignup(event)">
                    <div class="mb-4">
                        <label class="block text-white/70 mb-2">Full Name</label>
                        <input type="text" required class="w-full px-4 py-3 rounded-lg bg-white/10 border border-white/20 text-white placeholder-white/50 focus:outline-none focus:border-neon-pink">
                    </div>
                    <div class="mb-4">
                        <label class="block text-white/70 mb-2">Email</label>
                        <input type="email" required class="w-full px-4 py-3 rounded-lg bg-white/10 border border-white/20 text-white placeholder-white/50 focus:outline-none focus:border-neon-pink">
                    </div>
                    <div class="mb-6">
                        <label class="block text-white/70 mb-2">Password</label>
                        <input type="password" required class="w-full px-4 py-3 rounded-lg bg-white/10 border border-white/20 text-white placeholder-white/50 focus:outline-none focus:border-neon-pink">
                    </div>
                    <button type="submit" class="w-full py-3 rounded-lg bg-gradient-to-r from-neon-pink to-neon-purple text-white font-semibold hover:from-neon-purple hover:to-neon-blue transition-all duration-300">
                        Sign Up
                    </button>
                </form>
                <p class="text-center text-white/70 mt-4">
                    Already have an account? 
                    <button onclick="toggleLoginModal(); toggleSignupModal();" class="text-neon-pink hover:underline">Login</button>
                </p>
            </div>
        </div>
    </div>

    <script>
        // Handle search form submission
        function handleSearch(event) {
            event.preventDefault();
            const form = event.target;
            // Handle both mobile and desktop layouts
            const searchInput = form.querySelector('input[placeholder*="Search for services"], input[placeholder*="What are you looking for"]');
            const locationInput = form.querySelector('input[placeholder*="City, Area, Postcode"], input[placeholder*="Location"]');
            const searchTerm = searchInput ? searchInput.value : '';
            const location = locationInput ? locationInput.value : '';
            
            // Save search to history
            saveSearchToHistory(searchTerm);
            
            // Store current search
            localStorage.setItem('searchTerm', searchTerm);
            
            // Redirect to search results page with all parameters
            const params = new URLSearchParams();
            if (searchTerm.trim()) params.set('q', searchTerm);
            if (location.trim()) params.set('location', location);
            
            window.location.href = `search-results.html?${params.toString()}`;
        }
        
        // Handle advanced search
        function handleAdvancedSearch(event) {
            event.preventDefault();
            const formData = new FormData(event.target);
            const searchTerm = formData.get('search') || event.target.querySelector('input[type="text"]').value;
            
            // Save search to history
            saveSearchToHistory(searchTerm);
            
            // Store current search
            localStorage.setItem('searchTerm', searchTerm);
            
            // Perform search
            performSearch(searchTerm);
        }
        
        // Perform search and show results
        function performSearch(searchTerm) {
            const searchResults = document.getElementById('searchResults');
            
            // Demo search results
            const demoResults = [
                {
                    name: 'Royal Hair Studio',
                    category: 'Hair',
                    rating: 4.9,
                    reviews: 127,
                    distance: '0.5 miles',
                    image: 'https://images.unsplash.com/photo-1560066984-138dadb4c035?w=400&h=200&fit=crop&crop=center',
                    description: 'Professional hair styling and cutting services with over 10 years of experience.'
                },
                {
                    name: 'Elite Beauty Lounge',
                    category: 'Beauty',
                    rating: 4.8,
                    reviews: 89,
                    distance: '1.2 miles',
                    image: 'https://images.unsplash.com/photo-1522337360788-8b13dee7a37e?w=400&h=200&fit=crop&crop=center',
                    description: 'Luxury beauty treatments and skincare services specializing in melanin-rich skin care.'
                },
                {
                    name: 'Golden Touch Barbershop',
                    category: 'Hair',
                    rating: 4.7,
                    reviews: 156,
                    distance: '0.8 miles',
                    image: 'https://images.unsplash.com/photo-1585747860715-2ba37e788b70?w=400&h=200&fit=crop&crop=center',
                    description: 'Traditional and modern barbering services with a focus on precision cuts.'
                }
            ];
            
            searchResults.innerHTML = demoResults.map(business => `
                <div class="bg-white/5 backdrop-blur-md rounded-2xl overflow-hidden border border-white/10 hover:border-neon-pink/50 transition-all duration-300">
                    <img src="${business.image}" alt="${business.name}" class="w-full h-48 object-cover">
                    <div class="p-6">
                        <div class="flex items-center justify-between mb-4">
                            <div>
                                <h3 class="text-xl font-bold text-white">${business.name}</h3>
                                <span class="inline-block px-3 py-1 rounded-full text-sm font-medium bg-neon-pink/20 text-neon-pink border border-neon-pink/30">
                                    ${business.category}
                                </span>
                            </div>
                            <div class="text-right">
                                <div class="flex items-center text-yellow-400 mb-1">
                                    <i class="fas fa-star"></i>
                                    <i class="fas fa-star"></i>
                                    <i class="fas fa-star"></i>
                                    <i class="fas fa-star"></i>
                                    <i class="fas fa-star"></i>
                                    <span class="ml-2 text-white/70">${business.rating}</span>
                                </div>
                                <p class="text-white/60 text-sm">${business.reviews} reviews</p>
                            </div>
                        </div>
                        <p class="text-white/70 mb-4">${business.description}</p>
                        <div class="flex items-center justify-between">
                            <div class="flex items-center text-white/60">
                                <i class="fas fa-map-marker-alt mr-2"></i>
                                <span class="text-sm">${business.distance}</span>
                            </div>
                            <div class="flex space-x-2">
                                <button class="px-4 py-2 rounded-lg bg-gradient-to-r from-neon-pink to-neon-purple text-white font-semibold hover:from-neon-purple hover:to-neon-blue transition-all duration-300">
                                    View Details
                                </button>
                                <button class="px-4 py-2 rounded-lg border border-white/20 text-white font-semibold hover:bg-white/10 transition-all duration-300">
                                    <i class="fas fa-heart"></i>
                                </button>
                            </div>
                        </div>
                    </div>
                </div>
            `).join('');
        }
        
        // Find near me function
        function findNearMe() {
            if (navigator.geolocation) {
                navigator.geolocation.getCurrentPosition(function(position) {
                    localStorage.setItem('userLat', position.coords.latitude);
                    localStorage.setItem('userLng', position.coords.longitude);
                    localStorage.setItem('userLocation', 'Current Location');
                    
                    // Redirect to search results page with "near me" parameter
                    window.location.href = 'search-results.html?nearme=true';
                });
            } else {
                alert('Geolocation is not supported by this browser.');
            }
        }
        
        // Save search to history
        function saveSearchToHistory(searchTerm) {
            let searches = JSON.parse(localStorage.getItem('recentSearches') || '[]');
            
            // Remove if already exists
            searches = searches.filter(s => s !== searchTerm);
            
            // Add to beginning
            searches.unshift(searchTerm);
            
            // Keep only last 3
            searches = searches.slice(0, 3);
            
            localStorage.setItem('recentSearches', JSON.stringify(searches));
            updateContinueSearchSection();
        }
        
        // Update continue search section
        function updateContinueSearchSection() {
            const searches = JSON.parse(localStorage.getItem('recentSearches') || '[]');
            const section = document.getElementById('continue-search');
            const container = document.getElementById('recent-searches');
            
            if (searches.length > 0) {
                section.style.display = 'block';
                container.innerHTML = searches.map((search, index) => `
                    <div class="bg-white/5 backdrop-blur-md rounded-2xl p-6 border border-white/10 hover:border-neon-pink/50 transition-all duration-300 cursor-pointer" onclick="continueSearch('${search}')">
                        <div class="flex items-center mb-4">
                            <div class="w-12 h-12 rounded-full bg-gradient-to-r from-neon-pink to-pink-500 flex items-center justify-center mr-4">
                                <i class="fas fa-search text-white"></i>
                            </div>
                            <div>
                                <h3 class="text-lg font-bold text-white">${search}</h3>
                                <span class="text-sm text-white/70">Recent search</span>
                            </div>
                        </div>
                        <p class="text-white/60 text-sm">Click to continue this search</p>
                    </div>
                `).join('');
            } else {
                section.style.display = 'none';
            }
        }
        
        // Continue a previous search
        function continueSearch(searchTerm) {
            localStorage.setItem('searchTerm', searchTerm);
            document.getElementById('search').scrollIntoView({ behavior: 'smooth' });
            performSearch(searchTerm);
        }
        
        // Modal functions
        function toggleLoginModal() {
            const modal = document.getElementById('loginModal');
            modal.classList.toggle('hidden');
        }
        
        function toggleMobileMenu() {
            const mobileMenu = document.getElementById('mobileMenu');
            mobileMenu.classList.toggle('hidden');
        }
        
        function closeMobileMenu() {
            const mobileMenu = document.getElementById('mobileMenu');
            mobileMenu.classList.add('hidden');
        }
        
        function toggleSignupModal() {
            const modal = document.getElementById('signupModal');
            modal.classList.toggle('hidden');
        }
        
        function toggleBusinessPopup() {
            const modal = document.getElementById('businessPopup');
            modal.classList.toggle('hidden');
        }
        
        // Handle login
        function handleLogin(event) {
            event.preventDefault();
            const email = event.target.querySelector('input[type="email"]').value;
            const password = event.target.querySelector('input[type="password"]').value;
            
            console.log('Login attempt:', email, password);
            
            // Demo credentials check
            if (email === 'customer@example.com' && password === 'password123') {
                console.log('Credentials valid, logging in...');
                localStorage.setItem('userLoggedIn', 'true');
                localStorage.setItem('userEmail', email);
                localStorage.setItem('userName', 'Demo Customer');
                
                // Close modal
                toggleLoginModal();
                
                // Show success message
                alert('Login successful! Redirecting to dashboard...');
                
                // Force redirect using multiple methods
                setTimeout(() => {
                    console.log('Attempting redirect...');
                    window.location.replace('customer-dashboard.html');
                }, 500);
                
            } else {
                alert('Invalid credentials. Use the demo credentials: customer@example.com / password123');
            }
        }
        
        // Fill demo credentials
        function fillDemoCredentials() {
            const emailInput = document.querySelector('#loginForm input[type="email"]');
            const passwordInput = document.querySelector('#loginForm input[type="password"]');
            emailInput.value = 'customer@example.com';
            passwordInput.value = 'password123';
        }
        
        // Test direct redirect
        function testRedirect() {
            console.log('Testing direct redirect...');
            alert('Testing direct link to dashboard...');
            window.location.href = 'customer-dashboard.html';
        }
        
        // Handle signup
        function handleSignup(event) {
            event.preventDefault();
            const name = event.target.querySelector('input[type="text"]').value;
            const email = event.target.querySelector('input[type="email"]').value;
            const password = event.target.querySelector('input[type="password"]').value;
            
            // Simple validation
            if (name && email && password) {
                localStorage.setItem('userLoggedIn', 'true');
                localStorage.setItem('userEmail', email);
                localStorage.setItem('userName', name);
                updateLoginState();
                toggleSignupModal();
                alert('Account created successfully! You can now save searches.');
            }
        }
        
        // Update login state
        function updateLoginState() {
            const isLoggedIn = localStorage.getItem('userLoggedIn') === 'true';
            const isBusinessLoggedIn = localStorage.getItem('businessLoggedIn') === 'true';
            const loginBtn = document.getElementById('loginBtn');
            const signupBtn = document.getElementById('signupBtn');
            
            console.log('Updating login state, isLoggedIn:', isLoggedIn, 'isBusinessLoggedIn:', isBusinessLoggedIn);
            
            // Make sure signup button is visible by default
            if (signupBtn) {
                signupBtn.style.display = 'inline-block';
            }
            
            // Handle mobile buttons
            const mobileLoginBtn = document.getElementById('mobileLoginBtn');
            const mobileSignupBtn = document.getElementById('mobileSignupBtn');
            const signOutBtn = document.getElementById('signOutBtn');
            const mobileSignOutBtn = document.getElementById('mobileSignOutBtn');
            
            if (isLoggedIn) {
                const userEmail = localStorage.getItem('userEmail');
                loginBtn.innerHTML = `<i class="fas fa-user mr-2"></i>Dashboard`;
                loginBtn.onclick = function() {
                    console.log('Dashboard button clicked');
                    window.location.href = 'customer-dashboard.html';
                };
                // Hide signup button when logged in
                if (signupBtn) {
                    signupBtn.style.display = 'none';
                }
                if (mobileSignupBtn) {
                    mobileSignupBtn.style.display = 'none';
                }
                // Show sign out button
                if (signOutBtn) {
                    signOutBtn.classList.remove('hidden');
                }
                if (mobileSignOutBtn) {
                    mobileSignOutBtn.classList.remove('hidden');
                }
            } else if (isBusinessLoggedIn) {
                loginBtn.innerHTML = `<i class="fas fa-briefcase mr-2"></i>Dashboard`;
                loginBtn.onclick = function() {
                    console.log('Business Dashboard button clicked');
                    window.location.href = 'business-dashboard.html';
                };
                // Hide signup button when logged in
                if (signupBtn) {
                    signupBtn.style.display = 'none';
                }
                if (mobileSignupBtn) {
                    mobileSignupBtn.style.display = 'none';
                }
                // Show sign out button
                if (signOutBtn) {
                    signOutBtn.classList.remove('hidden');
                }
                if (mobileSignOutBtn) {
                    mobileSignOutBtn.classList.remove('hidden');
                }
            } else {
                loginBtn.innerHTML = '<i class="fas fa-sign-in-alt mr-2"></i>Sign In';
                loginBtn.onclick = toggleLoginModal;
                // Show signup button when not logged in
                const signupBtn = document.getElementById('signupBtn');
                if (signupBtn) {
                    signupBtn.style.display = 'inline-block';
                }
                // Hide sign out button when not logged in
                if (signOutBtn) {
                    signOutBtn.classList.add('hidden');
                }
                if (mobileSignOutBtn) {
                    mobileSignOutBtn.classList.add('hidden');
                }
            }
        }

        // Smooth scrolling for navigation links
        document.querySelectorAll('a[href^="#"]').forEach(anchor => {
            anchor.addEventListener('click', function (e) {
                e.preventDefault();
                const target = document.querySelector(this.getAttribute('href'));
                if (target) {
                    target.scrollIntoView({
                        behavior: 'smooth',
                        block: 'start'
                    });
                }
            });
        });

        // Fade in animation on scroll
        const observerOptions = {
            threshold: 0.1,
            rootMargin: '0px 0px -50px 0px'
        };

        const observer = new IntersectionObserver((entries) => {
            entries.forEach(entry => {
                if (entry.isIntersecting) {
                    entry.target.classList.add('visible');
                }
            });
        }, observerOptions);

        document.querySelectorAll('.fade-in-section').forEach(section => {
            observer.observe(section);
        });

        // Add glow effect to search input on focus
        document.querySelector('input[type="text"]').addEventListener('focus', function() {
            this.classList.add('animate-glow');
        });

        document.querySelector('input[type="text"]').addEventListener('blur', function() {
            this.classList.remove('animate-glow');
        });
        
        // FAQ Widget Functions
        function toggleFAQ() {
            const popup = document.getElementById('faqPopup');
            const book = document.getElementById('littleBlackBook');
            
            if (popup.style.display === 'none' || popup.style.display === '') {
                popup.style.display = 'block';
                book.style.transform = 'scale(1.1)';
            } else {
                popup.style.display = 'none';
                book.style.transform = 'scale(1)';
            }
        }
        
        // Close FAQ when clicking outside
        document.addEventListener('click', function(event) {
            const popup = document.getElementById('faqPopup');
            const book = document.getElementById('littleBlackBook');
            
            if (popup.style.display === 'block' && 
                !popup.contains(event.target) && 
                !book.contains(event.target)) {
                popup.style.display = 'none';
                book.style.transform = 'scale(1)';
            }
        });
        
        // Require login for favorites
        function requireLoginForFavorite() {
            const isLoggedIn = localStorage.getItem('userLoggedIn') === 'true';
            const isBusinessLoggedIn = localStorage.getItem('businessLoggedIn') === 'true';
            
            if (!isLoggedIn && !isBusinessLoggedIn) {
                alert('Please sign in to save favorites!');
                toggleLoginModal();
            } else {
                // User is logged in, add to favorites
                alert('Added to favorites! ❤️');
                // Here you would add the business to the user's favorites list
            }
        }

        function signOut() {
            // Clear all login data
            localStorage.removeItem('isLoggedIn');
            localStorage.removeItem('isBusinessLoggedIn');
            localStorage.removeItem('userEmail');
            localStorage.removeItem('businessEmail');
            localStorage.removeItem('userLoggedIn');
            localStorage.removeItem('businessLoggedIn');
            
            // Update UI
            updateLoginState();
            
            // Show confirmation
            alert('You have been signed out successfully.');
            
            // Update the UI
            updateLoginState();
            
            // Redirect to homepage if on dashboard pages
            if (window.location.pathname.includes('dashboard') || window.location.pathname.includes('business-dashboard')) {
                window.location.href = 'index.html';
            }
        }

        // FAQ Widget Functions
        function toggleFAQ() {
            const popup = document.getElementById('faqPopup');
            const book = document.getElementById('littleBlackBook');
            
            if (popup.style.display === 'none' || popup.style.display === '') {
                popup.style.display = 'block';
                book.style.transform = 'scale(1.1)';
            } else {
                popup.style.display = 'none';
                book.style.transform = 'scale(1)';
            }
        }
        
        // Close FAQ when clicking outside
        document.addEventListener('click', function(event) {
            const popup = document.getElementById('faqPopup');
            const book = document.getElementById('littleBlackBook');
            
            if (popup.style.display === 'block' && 
                !popup.contains(event.target) && 
                !book.contains(event.target)) {
                popup.style.display = 'none';
                book.style.transform = 'scale(1)';
            }
        });

        // Check if popup should be shown (once per day)
        function shouldShowBusinessPopup() {
            const lastShown = localStorage.getItem('businessPopupLastShown');
            const today = new Date().toDateString();
            
            // If never shown or shown on a different day, show it
            if (!lastShown || lastShown !== today) {
                localStorage.setItem('businessPopupLastShown', today);
                return true;
            }
            return false;
        }

        // Initialize page
        document.addEventListener('DOMContentLoaded', function() {
            updateLoginState();
            updateContinueSearchSection();
            
            // Show business popup once per day
            setTimeout(() => {
                if (shouldShowBusinessPopup()) {
                    toggleBusinessPopup();
                }
            }, 2000); // 2 second delay
        });

    </script>
</body>
</html><|MERGE_RESOLUTION|>--- conflicted
+++ resolved
@@ -328,11 +328,7 @@
         <div class="max-w-7xl mx-auto px-4 sm:px-6 lg:px-8">
             <div class="flex justify-between items-center h-16">
                 <div class="flex items-center">
-<<<<<<< HEAD
-                    <a href="index.html" class="text-2xl font-bold text-white hover:text-neon-pink transition-colors duration-300">BlkPages xx</a>
-=======
-                    <a href="index.html" class="text-2xl font-bold text-white hover:text-neon-pink transition-colors duration-300">BlkPages.</a>
->>>>>>> 4ee883dc
+                    <a href="index.html" class="text-2xl font-bold text-white hover:text-neon-pink transition-colors duration-300">BlkPages</a>
                 </div>
                 <!-- Desktop Navigation -->
                 <div class="hidden lg:flex items-center space-x-8">
@@ -409,11 +405,7 @@
         <div class="absolute inset-0 bg-charcoal/70"></div>
         <div class="relative z-10 text-center px-4 sm:px-6 lg:px-8 max-w-4xl mx-auto">
             <h1 class="text-5xl sm:text-6xl lg:text-7xl font-bold mb-6 text-white animate-fade-in">
-<<<<<<< HEAD
-                BlkPages xx
-=======
-                BlkPages.
->>>>>>> 4ee883dc
+                BlkPages
             </h1>
             <p class="text-lg sm:text-xl lg:text-2xl font-medium mb-12 text-text-secondary animate-slide-up">
                 Find Black-owned Businesses Near You
@@ -873,11 +865,7 @@
     <footer class="bg-charcoal/90 backdrop-blur-md border-t border-white/10 py-12">
         <div class="max-w-7xl mx-auto px-4 sm:px-6 lg:px-8">
             <div class="text-center">
-<<<<<<< HEAD
-                <span class="text-2xl font-bold text-text-primary mb-4 block">BlkPages xx</span>
-=======
-                <span class="text-2xl font-bold text-text-primary mb-4 block">BlkPages.</span>
->>>>>>> 4ee883dc
+                <span class="text-2xl font-bold text-text-primary mb-4 block">BlkPages</span>
                 <p class="text-text-secondary mb-8">Supporting Black-owned businesses, one search at a time.</p>
                 <div class="flex justify-center space-x-8 text-text-secondary mb-6">
                     <a href="about.html" class="hover:text-neon-pink transition-colors font-medium">About</a>
@@ -940,86 +928,6 @@
         </div>
     </div>
 
-    <!-- Login Modal -->
-    <div id="loginModal" class="fixed inset-0 bg-black/50 backdrop-blur-sm z-50 hidden">
-        <div class="flex items-center justify-center min-h-screen p-4">
-            <div class="bg-dark-grey/95 backdrop-blur-md rounded-2xl p-8 max-w-md w-full border border-white/10">
-                <div class="flex justify-between items-center mb-6">
-                    <h3 class="text-2xl font-bold gradient-text">Login</h3>
-                    <button onclick="toggleLoginModal()" class="text-white/70 hover:text-white">
-                        <i class="fas fa-times text-xl"></i>
-                    </button>
-                </div>
-                <form id="loginForm" onsubmit="handleLogin(event)">
-                    <div class="mb-4">
-                        <label class="block text-white/70 mb-2">Email</label>
-                        <input type="email" required class="w-full px-4 py-3 rounded-lg bg-white/10 border border-white/20 text-white placeholder-white/50 focus:outline-none focus:border-neon-pink" placeholder="customer@example.com">
-                    </div>
-                    <div class="mb-6">
-                        <label class="block text-white/70 mb-2">Password</label>
-                        <input type="password" required class="w-full px-4 py-3 rounded-lg bg-white/10 border border-white/20 text-white placeholder-white/50 focus:outline-none focus:border-neon-pink" placeholder="password123">
-                    </div>
-                    <button type="submit" class="w-full py-3 rounded-lg bg-gradient-to-r from-neon-pink to-neon-purple text-white font-semibold hover:from-neon-purple hover:to-neon-blue transition-all duration-300">
-                        Login
-                    </button>
-                </form>
-                
-                <!-- Demo Credentials -->
-                <div class="mt-4 p-4 bg-white/5 rounded-lg border border-white/10">
-                    <h4 class="text-white font-semibold mb-2">Demo Credentials:</h4>
-                    <p class="text-white/70 text-sm mb-1">Email: customer@example.com</p>
-                    <p class="text-white/70 text-sm mb-2">Password: password123</p>
-                    <div class="flex space-x-2">
-                        <button type="button" onclick="fillDemoCredentials()" class="text-neon-pink hover:underline text-sm">
-                            Use Demo Credentials
-                        </button>
-                        <button type="button" onclick="testRedirect()" class="text-neon-green hover:underline text-sm">
-                            Test Direct Link
-                        </button>
-                    </div>
-                </div>
-                <p class="text-center text-white/70 mt-4">
-                    Don't have an account? 
-                    <button onclick="toggleSignupModal(); toggleLoginModal();" class="text-neon-pink hover:underline">Sign up</button>
-                </p>
-            </div>
-        </div>
-    </div>
-
-    <!-- Signup Modal -->
-    <div id="signupModal" class="fixed inset-0 bg-black/50 backdrop-blur-sm z-50 hidden">
-        <div class="flex items-center justify-center min-h-screen p-4">
-            <div class="bg-dark-grey/95 backdrop-blur-md rounded-2xl p-8 max-w-md w-full border border-white/10">
-                <div class="flex justify-between items-center mb-6">
-                    <h3 class="text-2xl font-bold gradient-text">Sign Up</h3>
-                    <button onclick="toggleSignupModal()" class="text-white/70 hover:text-white">
-                        <i class="fas fa-times text-xl"></i>
-                    </button>
-                </div>
-                <form id="signupForm" onsubmit="handleSignup(event)">
-                    <div class="mb-4">
-                        <label class="block text-white/70 mb-2">Full Name</label>
-                        <input type="text" required class="w-full px-4 py-3 rounded-lg bg-white/10 border border-white/20 text-white placeholder-white/50 focus:outline-none focus:border-neon-pink">
-                    </div>
-                    <div class="mb-4">
-                        <label class="block text-white/70 mb-2">Email</label>
-                        <input type="email" required class="w-full px-4 py-3 rounded-lg bg-white/10 border border-white/20 text-white placeholder-white/50 focus:outline-none focus:border-neon-pink">
-                    </div>
-                    <div class="mb-6">
-                        <label class="block text-white/70 mb-2">Password</label>
-                        <input type="password" required class="w-full px-4 py-3 rounded-lg bg-white/10 border border-white/20 text-white placeholder-white/50 focus:outline-none focus:border-neon-pink">
-                    </div>
-                    <button type="submit" class="w-full py-3 rounded-lg bg-gradient-to-r from-neon-pink to-neon-purple text-white font-semibold hover:from-neon-purple hover:to-neon-blue transition-all duration-300">
-                        Sign Up
-                    </button>
-                </form>
-                <p class="text-center text-white/70 mt-4">
-                    Already have an account? 
-                    <button onclick="toggleLoginModal(); toggleSignupModal();" class="text-neon-pink hover:underline">Login</button>
-                </p>
-            </div>
-        </div>
-    </div>
 
     <script>
         // Handle search form submission
@@ -1484,33 +1392,6 @@
             }
         }
 
-        // FAQ Widget Functions
-        function toggleFAQ() {
-            const popup = document.getElementById('faqPopup');
-            const book = document.getElementById('littleBlackBook');
-            
-            if (popup.style.display === 'none' || popup.style.display === '') {
-                popup.style.display = 'block';
-                book.style.transform = 'scale(1.1)';
-            } else {
-                popup.style.display = 'none';
-                book.style.transform = 'scale(1)';
-            }
-        }
-        
-        // Close FAQ when clicking outside
-        document.addEventListener('click', function(event) {
-            const popup = document.getElementById('faqPopup');
-            const book = document.getElementById('littleBlackBook');
-            
-            if (popup.style.display === 'block' && 
-                !popup.contains(event.target) && 
-                !book.contains(event.target)) {
-                popup.style.display = 'none';
-                book.style.transform = 'scale(1)';
-            }
-        });
-
         // Check if popup should be shown (once per day)
         function shouldShowBusinessPopup() {
             const lastShown = localStorage.getItem('businessPopupLastShown');
