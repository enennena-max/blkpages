--- conflicted
+++ resolved
@@ -398,14 +398,8 @@
     <section id="home" class="hero-bg relative min-h-screen flex items-center justify-center">
         <div class="absolute inset-0 bg-charcoal/70"></div>
         <div class="relative z-10 text-center px-4 sm:px-6 lg:px-8 max-w-4xl mx-auto">
-<<<<<<< HEAD
-            <h1 class="text-5xl sm:text-6xl lg:text-7xl font-bold mb-6 text-white animate-fade-in flex items-center justify-center gap-3">
+            <h1 class="text-5xl sm:text-6xl lg:text-7xl font-bold mb-6 text-white animate-fade-in">
                 BlkPages.
-                <i class="fas fa-heart text-neon-pink animate-pulse"></i>
-=======
-            <h1 class="text-5xl sm:text-6xl lg:text-7xl font-bold mb-6 text-white animate-fade-in">
-                BlkPages
->>>>>>> 87544a1f
             </h1>
             <p class="text-lg sm:text-xl lg:text-2xl font-medium mb-12 text-text-secondary animate-slide-up">
                 Find Black-owned Businesses Near You
