--- conflicted
+++ resolved
@@ -1117,6 +1117,116 @@
             font-weight: 600;
             color: #333;
             margin-bottom: 0.25rem;
+            display: flex;
+            align-items: center;
+            gap: 0.5rem;
+        }
+
+        .position-badge {
+            background: #007bff;
+            color: white;
+            padding: 0.25rem 0.5rem;
+            border-radius: 12px;
+            font-size: 0.75rem;
+            font-weight: 600;
+        }
+
+        .privacy-notice {
+            background: #f8f9fa;
+            border: 1px solid #e9ecef;
+            border-radius: 4px;
+            padding: 0.5rem;
+            font-size: 0.8rem;
+            color: #666;
+            margin-top: 0.5rem;
+            display: flex;
+            align-items: center;
+            gap: 0.5rem;
+        }
+
+        .privacy-notice i {
+            color: #28a745;
+        }
+
+        /* Notification Status Styles */
+        .notification-status {
+            background: #f8f9fa;
+            border: 1px solid #e9ecef;
+            border-radius: 8px;
+            padding: 1rem;
+            margin-top: 1rem;
+        }
+
+        .notification-header {
+            display: flex;
+            align-items: center;
+            gap: 0.5rem;
+            font-weight: 600;
+            color: #333;
+            margin-bottom: 0.75rem;
+            border-bottom: 1px solid #dee2e6;
+            padding-bottom: 0.5rem;
+        }
+
+        .notification-header i {
+            color: #007bff;
+        }
+
+        .notification-details {
+            display: flex;
+            flex-direction: column;
+            gap: 0.5rem;
+        }
+
+        .notification-item {
+            display: flex;
+            justify-content: space-between;
+            align-items: center;
+            padding: 0.5rem;
+            background: white;
+            border-radius: 4px;
+            border: 1px solid #e9ecef;
+        }
+
+        .notification-label {
+            font-weight: 500;
+            color: #666;
+        }
+
+        .notification-status-badge {
+            display: flex;
+            align-items: center;
+            gap: 0.25rem;
+            padding: 0.25rem 0.5rem;
+            border-radius: 12px;
+            font-size: 0.8rem;
+            font-weight: 600;
+        }
+
+        .notification-status-badge.sent {
+            background: #d4edda;
+            color: #155724;
+            border: 1px solid #c3e6cb;
+        }
+
+        .notification-status-badge.failed {
+            background: #f8d7da;
+            color: #721c24;
+            border: 1px solid #f5c6cb;
+        }
+
+        .notification-status-badge.pending {
+            background: #fff3cd;
+            color: #856404;
+            border: 1px solid #ffeaa7;
+        }
+
+        .notification-status .privacy-notice {
+            margin-top: 0.75rem;
+            padding-top: 0.75rem;
+            border-top: 1px solid #dee2e6;
+            font-size: 0.8rem;
+            color: #666;
         }
 
         .customer-details {
@@ -1664,6 +1774,71 @@
         .payment-model-breakdown li i {
             color: #28a745;
             font-size: 0.8rem;
+        }
+
+        /* Business Notification Styles */
+        .business-notification {
+            position: fixed;
+            top: 20px;
+            right: 20px;
+            background: #1a1a1a;
+            border: 1px solid #333;
+            border-radius: 8px;
+            padding: 1rem 1.5rem;
+            color: white;
+            font-weight: 500;
+            z-index: 10000;
+            box-shadow: 0 4px 12px rgba(0, 0, 0, 0.3);
+            animation: slideInRight 0.3s ease;
+            max-width: 400px;
+        }
+
+        .business-notification-success {
+            border-left: 4px solid #28a745;
+            background: rgba(40, 167, 69, 0.1);
+        }
+
+        .business-notification-error {
+            border-left: 4px solid #dc3545;
+            background: rgba(220, 53, 69, 0.1);
+        }
+
+        .business-notification-info {
+            border-left: 4px solid #007bff;
+            background: rgba(0, 123, 255, 0.1);
+        }
+
+        .business-notification .notification-content {
+            display: flex;
+            align-items: center;
+            gap: 0.75rem;
+        }
+
+        .business-notification .notification-content i {
+            font-size: 1.2rem;
+        }
+
+        .business-notification-success .notification-content i {
+            color: #28a745;
+        }
+
+        .business-notification-error .notification-content i {
+            color: #dc3545;
+        }
+
+        .business-notification-info .notification-content i {
+            color: #007bff;
+        }
+
+        @keyframes slideInRight {
+            from {
+                opacity: 0;
+                transform: translateX(100%);
+            }
+            to {
+                opacity: 1;
+                transform: translateX(0);
+            }
         }
     </style>
 </head>
@@ -2754,46 +2929,17 @@
             const isLoggedIn = localStorage.getItem('businessLoggedIn');
             console.log('Checking login status:', isLoggedIn);
             
-<<<<<<< HEAD
-<<<<<<< HEAD
             // Load and display payment model
             updatePaymentModelDisplay();
             
             // Update cancellation policy based on current plan
             updateCancellationPolicy();
-=======
-=======
->>>>>>> 3d9de64 (WIP: saving local changes before rebase)
-<<<<<<< HEAD
-        // Load and display payment model
-        updatePaymentModelDisplay();
-        
-        // Update cancellation policy based on current plan
-        updateCancellationPolicy();
-        
-        // Load analytics data
-        loadAnalyticsData();
-            
-=======
-        // For testing purposes, allow access even if not logged in
->>>>>>> 18da7bc0dddb0f27f1042fef820be421a312d272
-<<<<<<< HEAD
->>>>>>> b7f5d23 (Dashboard x 4)
-=======
-=======
-            // Load and display payment model
-            updatePaymentModelDisplay();
-            
-            // Update cancellation policy based on current plan
-            updateCancellationPolicy();
-<<<<<<< HEAD
+            
+            // Load analytics data
+            loadAnalyticsData();
             
             // Setup booking event listeners
             setupBusinessBookingEventListeners();
-=======
->>>>>>> d451d3c9e90f840d4827f3b187baa07d8115fb08
->>>>>>> 3d9de64 (WIP: saving local changes before rebase)
->>>>>>> 39670fbc
         if (isLoggedIn !== 'true') {
             console.log('User not logged in, but allowing access for testing');
             // Set demo login status for testing
@@ -3857,6 +4003,7 @@
                                 <span class="value">${booking.bookingId}</span>
                             </div>
                             ${generateRefundInfo(booking)}
+                            ${generateNotificationStatus(booking)}
                         </div>
                     </div>
                 `).join('');
@@ -3913,6 +4060,91 @@
             }
             return '';
         }
+
+        // Generate notification status for business dashboard
+        function generateNotificationStatus(booking) {
+            // Get notification status for this booking
+            const notificationStatus = getBookingNotificationStatus(booking.id);
+            
+            return `
+                <div class="notification-status">
+                    <div class="notification-header">
+                        <i class="fas fa-bell"></i>
+                        <span>Communication Status</span>
+                    </div>
+                    <div class="notification-details">
+                        <div class="notification-item">
+                            <span class="notification-label">Confirmation Email:</span>
+                            <span class="notification-status-badge ${notificationStatus.confirmation_email ? 'sent' : 'failed'}">
+                                <i class="fas fa-${notificationStatus.confirmation_email ? 'check' : 'times'}"></i>
+                                ${notificationStatus.confirmation_email ? 'Sent' : 'Failed'}
+                            </span>
+                        </div>
+                        ${notificationStatus.confirmation_sms !== undefined ? `
+                            <div class="notification-item">
+                                <span class="notification-label">Confirmation SMS:</span>
+                                <span class="notification-status-badge ${notificationStatus.confirmation_sms ? 'sent' : 'failed'}">
+                                    <i class="fas fa-${notificationStatus.confirmation_sms ? 'check' : 'times'}"></i>
+                                    ${notificationStatus.confirmation_sms ? 'Sent' : 'Failed'}
+                                </span>
+                            </div>
+                        ` : ''}
+                        <div class="notification-item">
+                            <span class="notification-label">Reminder Email:</span>
+                            <span class="notification-status-badge ${notificationStatus.reminder_email ? 'sent' : 'pending'}">
+                                <i class="fas fa-${notificationStatus.reminder_email ? 'check' : 'clock'}"></i>
+                                ${notificationStatus.reminder_email ? 'Sent' : 'Pending'}
+                            </span>
+                        </div>
+                        ${notificationStatus.reminder_sms !== undefined ? `
+                            <div class="notification-item">
+                                <span class="notification-label">Reminder SMS:</span>
+                                <span class="notification-status-badge ${notificationStatus.reminder_sms ? 'sent' : 'pending'}">
+                                    <i class="fas fa-${notificationStatus.reminder_sms ? 'check' : 'clock'}"></i>
+                                    ${notificationStatus.reminder_sms ? 'Sent' : 'Pending'}
+                                </span>
+                            </div>
+                        ` : ''}
+                    </div>
+                    <div class="privacy-notice">
+                        <i class="fas fa-shield-alt"></i>
+                        <span>Only delivery status is shown. Message contents and customer details are protected.</span>
+                    </div>
+                </div>
+            `;
+        }
+
+        // Get notification status for a booking
+        function getBookingNotificationStatus(bookingId) {
+            try {
+                const notificationLogs = JSON.parse(localStorage.getItem('notification_logs') || '{}');
+                const bookingLogs = {};
+                
+                // Find all logs for this booking
+                Object.keys(notificationLogs).forEach(key => {
+                    if (key.startsWith(`${bookingId}_`)) {
+                        const log = notificationLogs[key];
+                        const statusKey = `${log.notificationType}_${log.method}`;
+                        bookingLogs[statusKey] = log.sent;
+                    }
+                });
+                
+                return {
+                    confirmation_email: bookingLogs.confirmation_email || false,
+                    confirmation_sms: bookingLogs.confirmation_sms || false,
+                    reminder_email: bookingLogs.reminder_email || false,
+                    reminder_sms: bookingLogs.reminder_sms || false
+                };
+            } catch (error) {
+                console.error('Failed to get notification status:', error);
+                return {
+                    confirmation_email: false,
+                    confirmation_sms: false,
+                    reminder_email: false,
+                    reminder_sms: false
+                };
+            }
+        }
         
         // Update booking status in business dashboard
         function updateBusinessBookingStatus(bookingId, newStatus) {
@@ -3949,6 +4181,63 @@
                 // Refresh business bookings display
                 loadBusinessBookings();
             });
+
+            // Listen for booking.cancel events
+            window.addEventListener('booking.cancel', function(event) {
+                console.log('Business received booking cancel event:', event.detail);
+                // Refresh business bookings display
+                loadBusinessBookings();
+                // Show cancellation notification
+                showBusinessNotification('Booking cancelled by customer', 'info');
+            });
+
+            // Listen for waitinglist.join events
+            window.addEventListener('waitinglist.join', function(event) {
+                console.log('Business received waitinglist.join event:', event.detail);
+                // Refresh waiting list display
+                loadWaitingList();
+                // Show notification
+                showBusinessNotification(`New customer joined waiting list: ${event.detail.customerFirstName}`, 'info');
+            });
+
+            // Listen for waitinglist.offer.accept events
+            window.addEventListener('waitinglist.offer.accept', function(event) {
+                console.log('Business received waitinglist.offer.accept event:', event.detail);
+                // Refresh waiting list display
+                loadWaitingList();
+                // Show notification
+                showBusinessNotification('Customer accepted offer - booking created!', 'success');
+            });
+
+            // Listen for notification status updates
+            window.addEventListener('notification.status.update', function(event) {
+                console.log('Business received notification status update:', event.detail);
+                // Refresh business bookings display to show updated notification status
+                loadBusinessBookings();
+                // Show notification status update
+                const { notificationType, method, sent } = event.detail;
+                const statusText = sent ? 'sent successfully' : 'failed to send';
+                showBusinessNotification(`${notificationType} ${method} ${statusText}`, sent ? 'success' : 'error');
+            });
+        }
+
+        // Show business notification
+        function showBusinessNotification(message, type = 'info') {
+            const notification = document.createElement('div');
+            notification.className = `business-notification business-notification-${type}`;
+            notification.innerHTML = `
+                <div class="notification-content">
+                    <i class="fas fa-${type === 'success' ? 'check-circle' : type === 'error' ? 'exclamation-circle' : 'info-circle'}"></i>
+                    <span>${message}</span>
+                </div>
+            `;
+            
+            document.body.appendChild(notification);
+            
+            // Auto remove after 5 seconds
+            setTimeout(() => {
+                notification.remove();
+            }, 5000);
         }
 
         // Initialize bookings on page load
@@ -4014,13 +4303,20 @@
             container.innerHTML = filteredList.map(item => `
                 <div class="waiting-list-item ${item.status}">
                     <div class="customer-info">
-                        <div class="customer-name">${item.customerName || 'Customer'}</div>
+                        <div class="customer-name">
+                            ${item.customerName || 'Customer'}
+                            <span class="position-badge">Position #${item.position || 'N/A'}</span>
+                        </div>
                         <div class="customer-details">
                             <div>Joined: ${new Date(item.joinedAt).toLocaleDateString()}</div>
                             <div>Priority: ${item.priority || 0}</div>
                         </div>
                         <div class="service-info">
                             <strong>${item.serviceData.name}</strong> - £${item.serviceData.price}
+                        </div>
+                        <div class="privacy-notice">
+                            <i class="fas fa-shield-alt"></i>
+                            ${item.privacyNotice || 'Contact details are securely stored by BlkPages'}
                         </div>
                     </div>
                     <div class="waiting-list-actions-item">
